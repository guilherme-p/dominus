#![feature(test)]
#![feature(let_chains)]

pub mod dominus {
    use parking_lot::RwLock;
    use parking_lot::RwLockUpgradableReadGuard;
    use std::error::Error;
    use std::ops::DerefMut;
    use std::sync::atomic::{AtomicUsize, Ordering};
    use ahash::AHasher;
    use std::hash::{Hash, Hasher};

    pub struct Dominus<K, V> {
        entries: Vec<RwLock<Option<Entry<K, V>>>>,
        size: AtomicUsize,
        capacity: usize,
        max_load_factor: f64,
    }

    struct Entry<K, V> {
        hash: u64,
        key: K,
        value: V,
        psl: usize,
    }

    impl<K, V> Dominus<K, V> {
        pub fn new(capacity: usize, max_load_factor: f64) -> Self {
            let mut entries = Vec::new();
            entries.resize_with(
                capacity, 
                || RwLock::new(Option::<Entry<K, V>>::None)
            );
                
                Self {
                    entries,
                    size: AtomicUsize::new(0),
                    capacity,
                    max_load_factor,
                }
        }

        pub fn size(&self) -> usize {
            self.size.load(Ordering::Relaxed)
        }

        fn load_factor(&self) -> f64 {
            (self.size() as f64) / (self.capacity as f64)
        }

    }

    impl<K, V> Dominus<K, V> where 
        K: Hash + PartialEq,
        V: Copy,
    {
        fn get_hash(&self, key: &K) -> u64 {
            let mut h = AHasher::default();
            key.hash(&mut h);
        
            h.finish()
        }

        pub fn get(&self, key: &K) -> Option<V> {
            let hash = self.get_hash(key);

            let mut entry_idx: usize = usize::try_from(hash).unwrap() % self.capacity;
            let mut psl = 0;

            loop {
                let current_entry = self.entries[entry_idx].read();
                match (*current_entry).as_ref() {
                    Some(e) => {
                        if e.key == *key {
                            return Some(e.value);
                        }

                        if e.psl < psl {
                            return None;
                        }
                    }

                    None => {
                        return None;
                    }
                }

                psl += 1;
                entry_idx = (entry_idx + 1) % self.capacity;
            }
        }

        // Return true if key already in table
        pub fn insert(&self, key: K, value: V) -> Result<bool, Box<dyn Error>> {
            let hash = self.get_hash(&key);

            if self.load_factor() >= self.max_load_factor {
                return Err("Table is full (max load factor exceeded)".into());
            }

            let mut entry_idx: usize = usize::try_from(hash).unwrap() % self.capacity;
            let mut entry_to_insert = Entry::new(hash, key, value, 0);
            let mut found = false;
            
            loop {
                let current_entry_r = self.entries[entry_idx].upgradable_read();

                match (*current_entry_r).as_ref() {
                    Some(e) => {
                        if entry_to_insert.key == e.key {
                            let mut current_entry = RwLockUpgradableReadGuard::upgrade(current_entry_r);
                            *current_entry = Some(entry_to_insert);

                            found = true;
                            break;
                        }

                        if entry_to_insert.psl > e.psl {
                            let mut current_entry = RwLockUpgradableReadGuard::upgrade(current_entry_r);
                            entry_to_insert = std::mem::replace(current_entry.deref_mut(), Some(entry_to_insert)).unwrap();
                        }
                        
                        entry_to_insert.psl += 1;
                    }

                    None => {
                        let mut current_entry = RwLockUpgradableReadGuard::upgrade(current_entry_r);
                        *current_entry = Some(entry_to_insert);

                        self.size.fetch_add(1, Ordering::Relaxed);
                        break;
                    }
                }

                entry_idx = (entry_idx + 1) % self.capacity;
            }

            Ok(found)
        }

        pub fn remove(&self, key: &K) -> bool {
            let hash = self.get_hash(key);

            let mut entry_idx: usize = usize::try_from(hash).unwrap() % self.capacity;
            let mut current_entry = self.entries[entry_idx].upgradable_read();
            let mut psl = 0;
            

            let mut found = false;

            loop {
                match (*current_entry).as_ref() {
                    Some(e) => {
                        if e.key == *key {
                            found = true;
                            break;
                        }

                        if e.psl < psl {
                            break;
                        }
                    }

                    None => {
                        break;
                    }
                }

                psl += 1;
                entry_idx = (entry_idx + 1) % self.capacity;
                current_entry = self.entries[entry_idx].upgradable_read();
            }

            if found {
                let mut prev_entry = RwLockUpgradableReadGuard::upgrade(current_entry);
                prev_entry.take();

                loop {
                    entry_idx = (entry_idx + 1) % self.capacity;
                    let next_entry_r = self.entries[entry_idx].upgradable_read();

                    if let Some(e) = (*next_entry_r).as_ref()
                        && e.psl > 0
                    {
                        let mut next_entry = RwLockUpgradableReadGuard::upgrade(next_entry_r);

                        let mut e = (*next_entry).as_mut().unwrap();
                        e.psl -= 1;

                        *prev_entry = next_entry.take();
                        prev_entry = next_entry;
                    } 
                    
                    else {
                        break;
                    }

                }
                
                self.size.fetch_sub(1, Ordering::Relaxed);
            }
            
            found
        }
    }
        

    impl<K, V> Entry<K, V> {
        fn new(hash: u64, key: K, value: V, psl: usize) -> Self {
            Entry {
                hash,
                key,
                value,
                psl
            }
        }
    }
<<<<<<< HEAD
}

extern crate test;
#[cfg(test)]
mod tests {
    use crate::dominus::*;
    use std::thread;
    use rand::Rng;
    use rand::seq::SliceRandom;
    use rand::prelude::IteratorRandom;
    use std::collections::HashMap;
    use std::sync::Arc;

    #[test]
    fn test_insert_get() {
        let mut rng = rand::thread_rng();

        let total_ops = 50_000;
        let table = Dominus::<i32, i32>::new(100_000, 0.8);
        let mut entries: HashMap<i32, i32> = HashMap::new();

        for _op in 0..total_ops {
            let (k, v) = (rng.gen(), rng.gen());
            table.insert(k, v).unwrap();
            entries.insert(k, v);
        }
=======
>>>>>>> acadfbb9


    extern crate test;
    #[cfg(test)]
    mod tests {
        use super::*;
        use std::thread;
        use rand::Rng;
        use rand::seq::SliceRandom;
        use rand::prelude::IteratorRandom;
        use std::collections::HashMap;
        use std::sync::Arc;

        #[test]
        fn test_insert_get() {
            let mut rng = rand::thread_rng();

            let total_ops = 50_000;
            let mut table = Dominus::<i32, i32>::new(100_000, 0.8);
            let mut entries: HashMap<i32, i32> = HashMap::new();

            for _op in 0..total_ops {
                let (k, v) = (rng.gen(), rng.gen());
                table.insert(k, v).unwrap();
                entries.insert(k, v);
            }

            let mut entries = Vec::from_iter(entries);

            for _e in 0..entries.len() {
                let (i, o) = (&mut entries).into_iter().enumerate().choose(&mut rng).unwrap();
                
                let (k, v) = *o;
                let got = table.get(&k).unwrap();
                assert_eq!(got, v);
                
                entries.remove(i);
            }
        }

        #[test]
        fn test_insert_load_factor() {
            let mut rng = rand::thread_rng();

<<<<<<< HEAD
        let total_ops = 80_000;
        let table = Dominus::<i32, i32>::new(100_000, 0.8);
        let mut entries: HashMap<i32, i32> = HashMap::new();
=======
            let total_ops = 80_000;
            let mut table = Dominus::<i32, i32>::new(100_000, 0.8);
            let mut entries: HashMap<i32, i32> = HashMap::new();
>>>>>>> acadfbb9

            for _op in 0..total_ops {
                let (mut k, v): (i32, i32) = (rng.gen(), rng.gen());
                while entries.contains_key(&k) {
                    k = rng.gen();
                }

                table.insert(k, v).unwrap();
                entries.insert(k, v);
            }
            
            let (mut k, v): (i32, i32) = (rng.gen(), rng.gen());
            while entries.contains_key(&k) {
                k = rng.gen();
            }

            let res = table.insert(k, v);
            assert!(res.is_err());
        }

        #[test]
        fn test_insert_remove() {
            let mut rng = rand::thread_rng();

            let total_ops = 50_000;
            let mut table = Dominus::<i32, i32>::new(100_000, 0.8);
            let mut entries: HashMap<i32, i32> = HashMap::new();

<<<<<<< HEAD
        let total_ops = 50_000;
        let table = Dominus::<i32, i32>::new(100_000, 0.8);
        let mut entries: HashMap<i32, i32> = HashMap::new();

        for _op in 0..total_ops {
            let (k, v) = (rng.gen(), rng.gen());
            table.insert(k, v).unwrap();
            entries.insert(k, v);
        }
=======
            for _op in 0..total_ops {
                let (k, v) = (rng.gen(), rng.gen());
                table.insert(k, v).unwrap();
                entries.insert(k, v);
            }
>>>>>>> acadfbb9

            let mut entries = Vec::from_iter(entries);

<<<<<<< HEAD
        for _e in 0..entries.len() {
            let (i, o) = (&mut entries).into_iter().enumerate().choose(&mut rng).unwrap();
            
            let (k, _v) = *o;
            let removed = table.remove(&k);
            assert!(removed);
            
            entries.remove(i);
        }
    }
    
    #[test]
    fn test_70_get_30_insert_concurrent() {
        let n_threads_approx = thread::available_parallelism().unwrap().get();
        let total_ops = 500_000;

        let table = Arc::new(Dominus::<i32, i32>::new(1_000_000, 0.8));

        let mut handles = Vec::new();

        for _t in 0..=n_threads_approx {
            let local = Arc::clone(&table);

            let handle = 
                thread::spawn(move || {
                    let mut local_rng = rand::thread_rng();
                    let mut entries: Vec<(i32, i32)> = Vec::new();

                    for _op in 0..(total_ops / n_threads_approx) {
                        if local_rng.gen::<f64>() < 0.3 {
                            let (k, v) = (local_rng.gen(), local_rng.gen());
                            local.insert(k, v).unwrap();
                            entries.push((k, v));
                        } 
                        
                        else if entries.len() > 0 {
                            let o = entries.choose(&mut local_rng);
                            let (k, _) = o.unwrap();
                            let res = local.get(k);

                            assert!(res.is_some());
=======
            for _e in 0..entries.len() {
                let (i, o) = (&mut entries).into_iter().enumerate().choose(&mut rng).unwrap();
                
                let (k, v) = *o;
                let removed = table.remove(&k);
                assert!(removed);
                
                entries.remove(i);
            }
        }
        
        #[test]
        fn test_70_30() {
            let n_threads_approx = thread::available_parallelism().unwrap().get();
            let mut rng = rand::thread_rng();
            let total_ops = 500_000;

            let mut table = Arc::new(Dominus::<i32, i32>::new(1_000_000, 0.8));

            let mut handles = Vec::new();

            for t in 0..=n_threads_approx {
                let local = Arc::clone(&table);

                let handle = 
                    thread::spawn(move || {
                        let mut local_rng = rand::thread_rng();
                        let mut entries: Vec<(i32, i32)> = Vec::new();

                        for op in 0..(total_ops / n_threads_approx) {
                            if local_rng.gen::<f64>() < 0.3 {
                                let (k, v) = (local_rng.gen(), local_rng.gen());
                                local.insert(k, v).unwrap();
                                entries.push((k, v));
                            } 
                            
                            else if entries.len() > 0 {
                                let o = entries.choose(&mut local_rng);
                                let (k, _) = o.unwrap();
                                let res = local.get(k);

                                assert!(res.is_some());
                            }
>>>>>>> acadfbb9
                        }
                    }
                );

                handles.push(handle);
            }

            for h in handles.into_iter() {
                h.join().unwrap();
            }
        }
<<<<<<< HEAD
    }

    #[test]
    fn test_33_contention() {
        let total_ops = 500_000;
        let key_range = 1000;
        
        let table = Arc::new(Dominus::<i32, i32>::new(10_000, 0.8));
        
        let n_threads_approx = thread::available_parallelism().unwrap().get();
        let mut handles = Vec::new();

        for _t in 0..=n_threads_approx {
            let local = Arc::clone(&table);
=======
>>>>>>> acadfbb9

        #[test]
        fn test_33_contention() {
            let mut rng = rand::thread_rng();
            let total_ops = 500_000;
            let key_range = 1000;
            
            let mut table = Arc::new(Dominus::<i32, i32>::new(10_000, 0.8));
            
            let n_threads_approx = thread::available_parallelism().unwrap().get();
            let mut handles = Vec::new();

            for _t in 0..=n_threads_approx {
                let local = Arc::clone(&table);

                let handle = 
                    thread::spawn(move || {
                        let mut local_rng = rand::thread_rng();

                        for _op in 0..(total_ops / n_threads_approx) {
                            let p = local_rng.gen::<f64>();

                            if p < 0.33 {
                                let (k, v): (i32, i32) = (local_rng.gen_range(0..key_range), local_rng.gen());
                                local.insert(k, v).unwrap();
                            } 
                            
                            else if p < 0.66 {
                                let k = local_rng.gen_range(0..key_range);
                                local.get(&k);
                            }

                            else {
                                let k = local_rng.gen_range(0..key_range);
                                local.remove(&k);
                            }
                        }
                    }
                );

                handles.push(handle);
            }

            for h in handles.into_iter() {
                h.join().unwrap();
            }
        }
    }

    use test::Bencher;

    #[bench]
    fn bench_1M_get(b: &mut Bencher) {
        let mut rng = rand::thread_rng();

        let total_ops = 1_000_000;
        let key_range = 500_000;
        let table = Dominus::<i32, i32>::new(1_000_000, 0.8);

        for _op in 0..total_ops {
            let (k, v) = (rng.gen_range(0..key_range), rng.gen());
            table.insert(k, v).unwrap();
        }

        b.iter(|| {
            for _op in 0..total_ops {
                let k = rng.gen_range(0..key_range);
                table.get(&k);
            }
        });
    }

    #[bench]
    fn bench_1M_get_concurrent(b: &mut Bencher) {
        let mut rng = rand::thread_rng();
        let total_ops = 1_000_000;
        let key_range = 500_000;
        
        let table = Arc::new(Dominus::<i32, i32>::new(1_000_000, 0.8));
        
        let n_threads_approx = thread::available_parallelism().unwrap().get();
        
        for _op in 0..total_ops {
            let (k, v): (i32, i32) = (rng.gen_range(0..key_range), rng.gen());
            table.insert(k, v).unwrap();
        }
        
        b.iter(|| {
            let mut handles = Vec::new();

            for _t in 0..=n_threads_approx {
                let local = Arc::clone(&table);
    
                let handle = 
                    thread::spawn(move || {
                        let mut local_rng = rand::thread_rng();
    
                        for _op in 0..(total_ops / n_threads_approx) {
                            let k = local_rng.gen_range(0..key_range);
                            let _got = local.get(&k);
                        }
                    }
                );
    
                handles.push(handle);
            }
            
            for h in handles.into_iter() {
                h.join().unwrap();
            }
        });
    }

    #[bench]
    fn bench_1M_insert_concurrent(b: &mut Bencher) {
        let total_ops = 1_000_000;
        let key_range = 500_000;
        
        let table = Arc::new(Dominus::<i32, i32>::new(1_000_000, 0.8));
        
        let n_threads_approx = thread::available_parallelism().unwrap().get();
        
        b.iter(|| {
            let mut handles = Vec::new();

            for _t in 0..=n_threads_approx {
                let local = Arc::clone(&table);
    
                let handle = 
                    thread::spawn(move || {
                        let mut local_rng = rand::thread_rng();
    
                        for _op in 0..(total_ops / n_threads_approx) {
                            let (k, v): (i32, i32) = (local_rng.gen_range(0..key_range), local_rng.gen());
                            local.insert(k, v).unwrap();
                        }
                    }
                );
    
                handles.push(handle);
            }
            
            for h in handles.into_iter() {
                h.join().unwrap();
            }
        });
    }

    #[bench]
    fn bench_1M_insert_mutex(b: &mut Bencher) {
        use parking_lot::Mutex;

        let total_ops = 100_000;
        let key_range: i32 = 50_000;

        let n_threads_approx = thread::available_parallelism().unwrap().get();
        
        let table = Arc::new(Mutex::new(HashMap::<i32, i32>::with_capacity((key_range as usize) * 2)));
        
        
        b.iter(|| {
            let mut handles = Vec::new();

            for _t in 0..=n_threads_approx {
                let local = Arc::clone(&table);
    
                let handle = 
                    thread::spawn(move || {
                        let mut local_rng = rand::thread_rng();
    
                        for _op in 0..(total_ops / n_threads_approx) {
                            let (k, v): (i32, i32) = (local_rng.gen_range(0..key_range), local_rng.gen());
                            let mut guard = local.lock();
                            guard.insert(k, v);
                        }
                    }
                );
    
                handles.push(handle);
            }
            
            for h in handles.into_iter() {
                h.join().unwrap();
            }
        });

    }

    
}<|MERGE_RESOLUTION|>--- conflicted
+++ resolved
@@ -215,35 +215,6 @@
             }
         }
     }
-<<<<<<< HEAD
-}
-
-extern crate test;
-#[cfg(test)]
-mod tests {
-    use crate::dominus::*;
-    use std::thread;
-    use rand::Rng;
-    use rand::seq::SliceRandom;
-    use rand::prelude::IteratorRandom;
-    use std::collections::HashMap;
-    use std::sync::Arc;
-
-    #[test]
-    fn test_insert_get() {
-        let mut rng = rand::thread_rng();
-
-        let total_ops = 50_000;
-        let table = Dominus::<i32, i32>::new(100_000, 0.8);
-        let mut entries: HashMap<i32, i32> = HashMap::new();
-
-        for _op in 0..total_ops {
-            let (k, v) = (rng.gen(), rng.gen());
-            table.insert(k, v).unwrap();
-            entries.insert(k, v);
-        }
-=======
->>>>>>> acadfbb9
 
 
     extern crate test;
@@ -262,7 +233,7 @@
             let mut rng = rand::thread_rng();
 
             let total_ops = 50_000;
-            let mut table = Dominus::<i32, i32>::new(100_000, 0.8);
+            let table = Dominus::<i32, i32>::new(100_000, 0.8);
             let mut entries: HashMap<i32, i32> = HashMap::new();
 
             for _op in 0..total_ops {
@@ -288,15 +259,9 @@
         fn test_insert_load_factor() {
             let mut rng = rand::thread_rng();
 
-<<<<<<< HEAD
-        let total_ops = 80_000;
-        let table = Dominus::<i32, i32>::new(100_000, 0.8);
-        let mut entries: HashMap<i32, i32> = HashMap::new();
-=======
             let total_ops = 80_000;
-            let mut table = Dominus::<i32, i32>::new(100_000, 0.8);
+            let table = Dominus::<i32, i32>::new(100_000, 0.8);
             let mut entries: HashMap<i32, i32> = HashMap::new();
->>>>>>> acadfbb9
 
             for _op in 0..total_ops {
                 let (mut k, v): (i32, i32) = (rng.gen(), rng.gen());
@@ -322,72 +287,17 @@
             let mut rng = rand::thread_rng();
 
             let total_ops = 50_000;
-            let mut table = Dominus::<i32, i32>::new(100_000, 0.8);
+            let table = Dominus::<i32, i32>::new(100_000, 0.8);
             let mut entries: HashMap<i32, i32> = HashMap::new();
 
-<<<<<<< HEAD
-        let total_ops = 50_000;
-        let table = Dominus::<i32, i32>::new(100_000, 0.8);
-        let mut entries: HashMap<i32, i32> = HashMap::new();
-
-        for _op in 0..total_ops {
-            let (k, v) = (rng.gen(), rng.gen());
-            table.insert(k, v).unwrap();
-            entries.insert(k, v);
-        }
-=======
             for _op in 0..total_ops {
                 let (k, v) = (rng.gen(), rng.gen());
                 table.insert(k, v).unwrap();
                 entries.insert(k, v);
             }
->>>>>>> acadfbb9
 
             let mut entries = Vec::from_iter(entries);
 
-<<<<<<< HEAD
-        for _e in 0..entries.len() {
-            let (i, o) = (&mut entries).into_iter().enumerate().choose(&mut rng).unwrap();
-            
-            let (k, _v) = *o;
-            let removed = table.remove(&k);
-            assert!(removed);
-            
-            entries.remove(i);
-        }
-    }
-    
-    #[test]
-    fn test_70_get_30_insert_concurrent() {
-        let n_threads_approx = thread::available_parallelism().unwrap().get();
-        let total_ops = 500_000;
-
-        let table = Arc::new(Dominus::<i32, i32>::new(1_000_000, 0.8));
-
-        let mut handles = Vec::new();
-
-        for _t in 0..=n_threads_approx {
-            let local = Arc::clone(&table);
-
-            let handle = 
-                thread::spawn(move || {
-                    let mut local_rng = rand::thread_rng();
-                    let mut entries: Vec<(i32, i32)> = Vec::new();
-
-                    for _op in 0..(total_ops / n_threads_approx) {
-                        if local_rng.gen::<f64>() < 0.3 {
-                            let (k, v) = (local_rng.gen(), local_rng.gen());
-                            local.insert(k, v).unwrap();
-                            entries.push((k, v));
-                        } 
-                        
-                        else if entries.len() > 0 {
-                            let o = entries.choose(&mut local_rng);
-                            let (k, _) = o.unwrap();
-                            let res = local.get(k);
-
-                            assert!(res.is_some());
-=======
             for _e in 0..entries.len() {
                 let (i, o) = (&mut entries).into_iter().enumerate().choose(&mut rng).unwrap();
                 
@@ -402,10 +312,9 @@
         #[test]
         fn test_70_30() {
             let n_threads_approx = thread::available_parallelism().unwrap().get();
-            let mut rng = rand::thread_rng();
             let total_ops = 500_000;
 
-            let mut table = Arc::new(Dominus::<i32, i32>::new(1_000_000, 0.8));
+            let table = Arc::new(Dominus::<i32, i32>::new(1_000_000, 0.8));
 
             let mut handles = Vec::new();
 
@@ -431,7 +340,6 @@
 
                                 assert!(res.is_some());
                             }
->>>>>>> acadfbb9
                         }
                     }
                 );
@@ -443,23 +351,6 @@
                 h.join().unwrap();
             }
         }
-<<<<<<< HEAD
-    }
-
-    #[test]
-    fn test_33_contention() {
-        let total_ops = 500_000;
-        let key_range = 1000;
-        
-        let table = Arc::new(Dominus::<i32, i32>::new(10_000, 0.8));
-        
-        let n_threads_approx = thread::available_parallelism().unwrap().get();
-        let mut handles = Vec::new();
-
-        for _t in 0..=n_threads_approx {
-            let local = Arc::clone(&table);
-=======
->>>>>>> acadfbb9
 
         #[test]
         fn test_33_contention() {
@@ -467,7 +358,7 @@
             let total_ops = 500_000;
             let key_range = 1000;
             
-            let mut table = Arc::new(Dominus::<i32, i32>::new(10_000, 0.8));
+            let table = Arc::new(Dominus::<i32, i32>::new(10_000, 0.8));
             
             let n_threads_approx = thread::available_parallelism().unwrap().get();
             let mut handles = Vec::new();
@@ -507,146 +398,143 @@
                 h.join().unwrap();
             }
         }
+
+        use test::Bencher;
+
+        #[bench]
+        fn bench_1M_get(b: &mut Bencher) {
+            let mut rng = rand::thread_rng();
+            let total_ops = 1_000_000;
+            let key_range = 500_000;
+            let table = Dominus::<i32, i32>::new(1_000_000, 0.8);
+
+            for _op in 0..total_ops {
+                let (k, v) = (rng.gen_range(0..key_range), rng.gen());
+                table.insert(k, v).unwrap();
+            }
+
+            b.iter(|| {
+                for _op in 0..total_ops {
+                    let k = rng.gen_range(0..key_range);
+                    table.get(&k);
+                }
+            });
+        }
+
+        #[bench]
+        fn bench_1M_get_concurrent(b: &mut Bencher) {
+            let mut rng = rand::thread_rng();
+            let total_ops = 1_000_000;
+            let key_range = 500_000;
+            
+            let table = Arc::new(Dominus::<i32, i32>::new(1_000_000, 0.8));
+            
+            let n_threads_approx = thread::available_parallelism().unwrap().get();
+            
+            for _op in 0..total_ops {
+                let (k, v): (i32, i32) = (rng.gen_range(0..key_range), rng.gen());
+                table.insert(k, v).unwrap();
+            }
+            
+            b.iter(|| {
+                let mut handles = Vec::new();
+
+                for _t in 0..=n_threads_approx {
+                    let local = Arc::clone(&table);
+        
+                    let handle = 
+                        thread::spawn(move || {
+                            let mut local_rng = rand::thread_rng();
+        
+                            for _op in 0..(total_ops / n_threads_approx) {
+                                let k = local_rng.gen_range(0..key_range);
+                                let _got = local.get(&k);
+                            }
+                        }
+                    );
+        
+                    handles.push(handle);
+                }
+                
+                for h in handles.into_iter() {
+                    h.join().unwrap();
+                }
+            });
+        }
+
+        #[bench]
+        fn bench_1M_insert_concurrent(b: &mut Bencher) {
+            let total_ops = 1_000_000;
+            let key_range = 500_000;
+            
+            let table = Arc::new(Dominus::<i32, i32>::new(1_000_000, 0.8));
+            
+            let n_threads_approx = thread::available_parallelism().unwrap().get();
+            
+            b.iter(|| {
+                let mut handles = Vec::new();
+
+                for _t in 0..=n_threads_approx {
+                    let local = Arc::clone(&table);
+        
+                    let handle = 
+                        thread::spawn(move || {
+                            let mut local_rng = rand::thread_rng();
+        
+                            for _op in 0..(total_ops / n_threads_approx) {
+                                let (k, v): (i32, i32) = (local_rng.gen_range(0..key_range), local_rng.gen());
+                                local.insert(k, v).unwrap();
+                            }
+                        }
+                    );
+        
+                    handles.push(handle);
+                }
+                
+                for h in handles.into_iter() {
+                    h.join().unwrap();
+                }
+            });
+        }
+
+        #[bench]
+        fn bench_1M_insert_mutex(b: &mut Bencher) {
+            use parking_lot::Mutex;
+
+            let total_ops = 100_000;
+            let key_range: i32 = 50_000;
+
+            let n_threads_approx = thread::available_parallelism().unwrap().get();
+            
+            let table = Arc::new(Mutex::new(HashMap::<i32, i32>::with_capacity((key_range as usize) * 2)));
+            
+            
+            b.iter(|| {
+                let mut handles = Vec::new();
+
+                for _t in 0..=n_threads_approx {
+                    let local = Arc::clone(&table);
+        
+                    let handle = 
+                        thread::spawn(move || {
+                            let mut local_rng = rand::thread_rng();
+        
+                            for _op in 0..(total_ops / n_threads_approx) {
+                                let (k, v): (i32, i32) = (local_rng.gen_range(0..key_range), local_rng.gen());
+                                let mut guard = local.lock();
+                                guard.insert(k, v);
+                            }
+                        }
+                    );
+        
+                    handles.push(handle);
+                }
+                
+                for h in handles.into_iter() {
+                    h.join().unwrap();
+                }
+            });
+
+        }
     }
-
-    use test::Bencher;
-
-    #[bench]
-    fn bench_1M_get(b: &mut Bencher) {
-        let mut rng = rand::thread_rng();
-
-        let total_ops = 1_000_000;
-        let key_range = 500_000;
-        let table = Dominus::<i32, i32>::new(1_000_000, 0.8);
-
-        for _op in 0..total_ops {
-            let (k, v) = (rng.gen_range(0..key_range), rng.gen());
-            table.insert(k, v).unwrap();
-        }
-
-        b.iter(|| {
-            for _op in 0..total_ops {
-                let k = rng.gen_range(0..key_range);
-                table.get(&k);
-            }
-        });
-    }
-
-    #[bench]
-    fn bench_1M_get_concurrent(b: &mut Bencher) {
-        let mut rng = rand::thread_rng();
-        let total_ops = 1_000_000;
-        let key_range = 500_000;
-        
-        let table = Arc::new(Dominus::<i32, i32>::new(1_000_000, 0.8));
-        
-        let n_threads_approx = thread::available_parallelism().unwrap().get();
-        
-        for _op in 0..total_ops {
-            let (k, v): (i32, i32) = (rng.gen_range(0..key_range), rng.gen());
-            table.insert(k, v).unwrap();
-        }
-        
-        b.iter(|| {
-            let mut handles = Vec::new();
-
-            for _t in 0..=n_threads_approx {
-                let local = Arc::clone(&table);
-    
-                let handle = 
-                    thread::spawn(move || {
-                        let mut local_rng = rand::thread_rng();
-    
-                        for _op in 0..(total_ops / n_threads_approx) {
-                            let k = local_rng.gen_range(0..key_range);
-                            let _got = local.get(&k);
-                        }
-                    }
-                );
-    
-                handles.push(handle);
-            }
-            
-            for h in handles.into_iter() {
-                h.join().unwrap();
-            }
-        });
-    }
-
-    #[bench]
-    fn bench_1M_insert_concurrent(b: &mut Bencher) {
-        let total_ops = 1_000_000;
-        let key_range = 500_000;
-        
-        let table = Arc::new(Dominus::<i32, i32>::new(1_000_000, 0.8));
-        
-        let n_threads_approx = thread::available_parallelism().unwrap().get();
-        
-        b.iter(|| {
-            let mut handles = Vec::new();
-
-            for _t in 0..=n_threads_approx {
-                let local = Arc::clone(&table);
-    
-                let handle = 
-                    thread::spawn(move || {
-                        let mut local_rng = rand::thread_rng();
-    
-                        for _op in 0..(total_ops / n_threads_approx) {
-                            let (k, v): (i32, i32) = (local_rng.gen_range(0..key_range), local_rng.gen());
-                            local.insert(k, v).unwrap();
-                        }
-                    }
-                );
-    
-                handles.push(handle);
-            }
-            
-            for h in handles.into_iter() {
-                h.join().unwrap();
-            }
-        });
-    }
-
-    #[bench]
-    fn bench_1M_insert_mutex(b: &mut Bencher) {
-        use parking_lot::Mutex;
-
-        let total_ops = 100_000;
-        let key_range: i32 = 50_000;
-
-        let n_threads_approx = thread::available_parallelism().unwrap().get();
-        
-        let table = Arc::new(Mutex::new(HashMap::<i32, i32>::with_capacity((key_range as usize) * 2)));
-        
-        
-        b.iter(|| {
-            let mut handles = Vec::new();
-
-            for _t in 0..=n_threads_approx {
-                let local = Arc::clone(&table);
-    
-                let handle = 
-                    thread::spawn(move || {
-                        let mut local_rng = rand::thread_rng();
-    
-                        for _op in 0..(total_ops / n_threads_approx) {
-                            let (k, v): (i32, i32) = (local_rng.gen_range(0..key_range), local_rng.gen());
-                            let mut guard = local.lock();
-                            guard.insert(k, v);
-                        }
-                    }
-                );
-    
-                handles.push(handle);
-            }
-            
-            for h in handles.into_iter() {
-                h.join().unwrap();
-            }
-        });
-
-    }
-
-    
 }